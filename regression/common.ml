open GT
open Syntax
       
let conj = (&&)
             
open Embedding

let state ps = List.fold_right (fun (x, v) (s, p) -> Expr.update x v s, (x =:= !? v) :: p) ps (Expr.empty, [])
let eval  (s, p) e =
  let orig      = Expr.eval s e in
  let stmt      = List.fold_right (fun p s -> p |> s) p (Stmt.Write e) in
<<<<<<< HEAD
  let (_, _, [s_orig]) = Stmt.eval (Expr.empty, [], []) stmt in
=======
  let [s_orig]  = eval [] stmt in
>>>>>>> 2f6169cd
  let [sm_orig] = SM.run [] (SM.compile stmt) in
  if conj (orig = s_orig) (orig = sm_orig)
  then Printf.printf "%d\n" orig
  else Printf.printf "*** divergence: %d <?> %d <?> %d\n" orig s_orig sm_orig<|MERGE_RESOLUTION|>--- conflicted
+++ resolved
@@ -9,11 +9,7 @@
 let eval  (s, p) e =
   let orig      = Expr.eval s e in
   let stmt      = List.fold_right (fun p s -> p |> s) p (Stmt.Write e) in
-<<<<<<< HEAD
-  let (_, _, [s_orig]) = Stmt.eval (Expr.empty, [], []) stmt in
-=======
   let [s_orig]  = eval [] stmt in
->>>>>>> 2f6169cd
   let [sm_orig] = SM.run [] (SM.compile stmt) in
   if conj (orig = s_orig) (orig = sm_orig)
   then Printf.printf "%d\n" orig
