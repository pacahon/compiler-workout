--- conflicted
+++ resolved
@@ -91,7 +91,6 @@
 
        Takes a configuration and a statement, and returns another configuration
     *)
-<<<<<<< HEAD
     let rec eval conf stmt =
       match (conf, stmt) with
       | ((s, i, o), Assign (x, e)) -> let v = Expr.eval s e in (Expr.update x v s, i, o)
@@ -100,10 +99,6 @@
       | (c, Seq (st1, st2)) -> let c' = eval c st1 in eval c' st2
       | _ -> failwith "Undefined statement"
 
-  end
-=======
-    let eval _ = failwith "Not implemented yet"
-                                                         
   end
 
 (* The top-level definitions *)
@@ -118,5 +113,4 @@
    Takes a program and its input stream, and returns the output stream
 *)
 let eval i p =
-  let _, _, o = Stmt.eval (Expr.empty, i, []) p in o
->>>>>>> 2f6169cd
+  let _, _, o = Stmt.eval (Expr.empty, i, []) p in o